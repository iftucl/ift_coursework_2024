--- conflicted
+++ resolved
@@ -33,22 +33,17 @@
     "openai (>=1.75.0,<2.0.0)",
     "pymongo (>=4.12.0,<5.0.0)",
     "pdfplumber (>=0.11.6,<0.12.0)",
-<<<<<<< HEAD
-    "openmetadata-ingestion (>=1.7.0.0,<2.0.0.0)"
-=======
     "openmetadata-ingestion (>=1.7.0.0,<2.0.0.0)",
     "torch (>=2.0,<2.3)",
     "matplotlib (>=3.10.1,<4.0.0)",
     "flask (>=3.1.0,<4.0.0)",
     "apscheduler (>=3.11.0,<4.0.0)",
     "seaborn (>=0.13.2,<0.14.0)",
->>>>>>> 60e85c05
 ]
 
+[tool.poetry]
+package-mode = false
 
 [build-system]
 requires = ["poetry-core>=2.0.0,<3.0.0"]
-build-backend = "poetry.core.masonry.api"
-
-[tool.poetry]
-package-mode = false+build-backend = "poetry.core.masonry.api"