--- conflicted
+++ resolved
@@ -28,15 +28,12 @@
     "python-dotenv (>=1.1.0,<2.0.0)",
     "llama-index-llms-openai (>=0.3.33,<0.4.0)",
     "llama-index-embeddings-openai (>=0.3.1,<0.4.0)",
-<<<<<<< HEAD
     "llama-index-embeddings-huggingface (>=0.5.3,<0.6.0)",
     "sentence-transformers (>=4.1.0,<5.0.0)",
     "openai (>=1.75.0,<2.0.0)"
-=======
     "pymongo (>=4.12.0,<5.0.0)",
     "pdfplumber (>=0.11.6,<0.12.0)",
     "openmetadata-ingestion (>=1.7.0.0,<2.0.0.0)"
->>>>>>> 15cc0aef
 ]
 
 
