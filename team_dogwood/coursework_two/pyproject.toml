[project]
name = "team-dogwood-coursework-two"
version = "0.1.0"
description = ""
authors = [
    {name = "Team Dogwood"}
]
readme = "README.md"
requires-python = ">=3.10,<4.0"
dependencies = [
    "pandas (>=2.2.3,<3.0.0)",
    "pre-commit (>=4.1.0,<5.0.0)",
    "black (>=24.10.0,<25.0.0)",
    "isort (>=6.0.0,<7.0.0)",
    "flake8 (>=7.1.1,<8.0.0)",
    "bandit (==1.8.2)",
    "pytest (>=8.3.4,<9.0.0)",
    "pydantic-settings (>=2.7.1,<3.0.0)",
    "safety (>=3.3.1,<4.0.0)",
    "requests (>=2.32.3,<3.0.0)",
    "minio (>=7.2.15,<8.0.0)",
    "psycopg2-binary (>=2.9.10,<3.0.0)",
    "sphinx-wagtail-theme (>=6.5.0,<7.0.0)",
    "loguru (>=0.7.3,<0.8.0)",
    "llama-cloud-services (>=0.6.12,<0.7.0)",
    "llama-index-core (>=0.12.30,<0.13.0)",
    "llama-index-readers-file (>=0.4.7,<0.5.0)",
    "python-dotenv (>=1.1.0,<2.0.0)",
    "llama-index-llms-openai (>=0.3.33,<0.4.0)",
    "llama-index-embeddings-openai (>=0.3.1,<0.4.0)",
    "llama-index-embeddings-huggingface (>=0.5.3,<0.6.0)",
    "sentence-transformers (>=4.1.0,<5.0.0)",
    "openai (>=1.75.0,<2.0.0)",
    "pymongo (>=4.12.0,<5.0.0)",
    "pdfplumber (>=0.11.6,<0.12.0)",
    "openmetadata-ingestion (>=1.7.0.0,<2.0.0.0)",
    "torch (>=2.0,<2.3)",
    "matplotlib (>=3.10.1,<4.0.0)",
    "flask (>=3.1.0,<4.0.0)",
    "apscheduler (>=3.11.0,<4.0.0)",
]

<<<<<<< HEAD
=======
[tool.poetry]
package-mode = false

>>>>>>> 546c91bb
[build-system]
requires = ["poetry-core>=2.0.0,<3.0.0"]
build-backend = "poetry.core.masonry.api"

[tool.poetry]
package-mode = false<|MERGE_RESOLUTION|>--- conflicted
+++ resolved
@@ -33,19 +33,10 @@
     "openai (>=1.75.0,<2.0.0)",
     "pymongo (>=4.12.0,<5.0.0)",
     "pdfplumber (>=0.11.6,<0.12.0)",
-    "openmetadata-ingestion (>=1.7.0.0,<2.0.0.0)",
-    "torch (>=2.0,<2.3)",
-    "matplotlib (>=3.10.1,<4.0.0)",
-    "flask (>=3.1.0,<4.0.0)",
-    "apscheduler (>=3.11.0,<4.0.0)",
+    "openmetadata-ingestion (>=1.7.0.0,<2.0.0.0)"
 ]
 
-<<<<<<< HEAD
-=======
-[tool.poetry]
-package-mode = false
 
->>>>>>> 546c91bb
 [build-system]
 requires = ["poetry-core>=2.0.0,<3.0.0"]
 build-backend = "poetry.core.masonry.api"
