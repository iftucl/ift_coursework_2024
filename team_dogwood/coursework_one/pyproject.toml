--- conflicted
+++ resolved
@@ -1,36 +1,3 @@
-<<<<<<< HEAD
-[tool.poetry]
-name = "team-dogwood-cw1"
-version = "0.1.0"
-description = "Submission for Coursework 1 of the IFTE0003 course 'Big Data in Quantitative Finance' at UCL."
-authors = ["Iman Zafar", "Siyu Wang", "Yiwen Chan", "Xinyi Wang", "Sardor Jumaev", "Gabriella Larrisa", "Jingyu Yang"]
-readme = "README.md"
-package-mode = false
-
-[tool.poetry.dependencies]
-python = "^3.10"
-pandas = "^2.2.3"
-pre-commit = "^4.1.0"
-black = "^24.10.0"
-isort = "^6.0.0"
-flake8 = "^7.1.1"
-bandit = "^1.8.2"
-pytest = "^8.3.4"
-pydantic-settings = "^2.7.1"
-sqlalchemy = "^2.0.38"
-loguru = "^0.7.3"
-requests = "^2.32.3"
-beautifulsoup4 = "^4.13.3"
-selenium = "^4.28.1"
-ift-global = {git = "https://github.com/iftucl/ift_global.git"}
-
-[tool.isort]
-profile = "black"
-
-[build-system]
-requires = ["poetry-core"]
-build-backend = "poetry.core.masonry.api"
-=======
 [tool.poetry]
 name = "team-dogwood-cw1"
 version = "0.1.0"
@@ -63,5 +30,4 @@
 
 [build-system]
 requires = ["poetry-core"]
-build-backend = "poetry.core.masonry.api"
->>>>>>> 13d7b26d
+build-backend = "poetry.core.masonry.api"