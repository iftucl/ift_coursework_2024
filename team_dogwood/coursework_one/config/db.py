--- conflicted
+++ resolved
@@ -1,90 +1,55 @@
-<<<<<<< HEAD
-from dotenv import load_dotenv
-from pydantic_settings import BaseSettings, SettingsConfigDict
-
-# Load environment variables from .env file
-# loaded manually due to subdirectory structure of this project
-#       (config dict unable to locate .env file)
-load_dotenv()
-
-
-class DataBaseSettings(BaseSettings):
-    """Configuration for database settings, including PostgreSQL and MinIO.
-
-    This class defines the configuration settings required to connect to a PostgreSQL database
-    and a MinIO storage service. The settings are loaded from environment variables or a `.env` file.
-
-    Attributes:
-        POSTGRES_DRIVER (str): The driver used to connect to the PostgreSQL database.
-        POSTGRES_USERNAME (str): The username for the PostgreSQL database.
-        POSTGRES_PASSWORD (str): The password for the PostgreSQL database.
-        POSTGRES_PORT (str): The port on which the PostgreSQL database is running.
-        POSTGRES_HOST (str): The host address of the PostgreSQL database.
-        POSTGRES_DB_NAME (str): The name of the PostgreSQL database.
-        MINIO_USERNAME (str): The username for the MinIO storage service.
-        MINIO_PASSWORD (str): The password for the MinIO storage service.
-        MINIO_PORT (str): The port on which the MinIO service is running.
-        MINIO_BUCKET_NAME (str): The name of the bucket in MinIO where files are stored.
-
-    Example:
-        >>> database_settings = DataBaseSettings()
-        >>> print(database_settings.POSTGRES_HOST)
-        localhost
-    """
-    POSTGRES_DRIVER: str
-    POSTGRES_USERNAME: str
-    POSTGRES_PASSWORD: str
-    POSTGRES_PORT: str
-    POSTGRES_HOST: str
-    POSTGRES_DB_NAME: str
-
-    MINIO_USERNAME: str
-    MINIO_PASSWORD: str
-    MINIO_PORT: str
-    MINIO_BUCKET_NAME: str
-
-    model_config = SettingsConfigDict(
-        env_file=".env",
-        env_file_encoding="utf-8",
-        env_prefix="DB_",
-        case_sensitive=True,
-        extra="ignore",
-    )
-
-
-database_settings = DataBaseSettings()
-=======
-from dotenv import load_dotenv
-from pydantic_settings import BaseSettings, SettingsConfigDict
-
-# Load environment variables from .env file
-# loaded manually due to subdirectory structure of this project
-#       (config dict unable to locate .env file)
-load_dotenv()
-
-
-class DataBaseSettings(BaseSettings):
-    POSTGRES_DRIVER: str
-    POSTGRES_USERNAME: str
-    POSTGRES_PASSWORD: str
-    POSTGRES_PORT: str
-    POSTGRES_HOST: str
-    POSTGRES_DB_NAME: str
-
-    MINIO_USERNAME: str
-    MINIO_PASSWORD: str
-    MINIO_HOST: str
-    MINIO_PORT: str
-    MINIO_BUCKET_NAME: str
-
-    model_config = SettingsConfigDict(
-        env_file=".env",
-        env_file_encoding="utf-8",
-        env_prefix="DB_",
-        case_sensitive=True,
-        extra="ignore",
-    )
-
-
-database_settings = DataBaseSettings()
->>>>>>> 13d7b26d
+from dotenv import load_dotenv
+from pydantic_settings import BaseSettings, SettingsConfigDict
+
+# Load environment variables from .env file
+# loaded manually due to subdirectory structure of this project
+#       (config dict unable to locate .env file)
+load_dotenv()
+
+
+class DataBaseSettings(BaseSettings):
+    """Configuration for database settings, including PostgreSQL and MinIO.
+
+    This class defines the configuration settings required to connect to a PostgreSQL database
+    and a MinIO storage service. The settings are loaded from environment variables or a `.env` file.
+
+    Attributes:
+        POSTGRES_DRIVER (str): The driver used to connect to the PostgreSQL database.
+        POSTGRES_USERNAME (str): The username for the PostgreSQL database.
+        POSTGRES_PASSWORD (str): The password for the PostgreSQL database.
+        POSTGRES_PORT (str): The port on which the PostgreSQL database is running.
+        POSTGRES_HOST (str): The host address of the PostgreSQL database.
+        POSTGRES_DB_NAME (str): The name of the PostgreSQL database.
+        MINIO_USERNAME (str): The username for the MinIO storage service.
+        MINIO_PASSWORD (str): The password for the MinIO storage service.
+        MINIO_PORT (str): The port on which the MinIO service is running.
+        MINIO_BUCKET_NAME (str): The name of the bucket in MinIO where files are stored.
+
+    Example:
+        >>> database_settings = DataBaseSettings()
+        >>> print(database_settings.POSTGRES_HOST)
+        localhost
+    """
+    POSTGRES_DRIVER: str
+    POSTGRES_USERNAME: str
+    POSTGRES_PASSWORD: str
+    POSTGRES_PORT: str
+    POSTGRES_HOST: str
+    POSTGRES_DB_NAME: str
+
+    MINIO_USERNAME: str
+    MINIO_PASSWORD: str
+    MINIO_HOST: str
+    MINIO_PORT: str
+    MINIO_BUCKET_NAME: str
+
+    model_config = SettingsConfigDict(
+        env_file=".env",
+        env_file_encoding="utf-8",
+        env_prefix="DB_",
+        case_sensitive=True,
+        extra="ignore",
+    )
+
+
+database_settings = DataBaseSettings()