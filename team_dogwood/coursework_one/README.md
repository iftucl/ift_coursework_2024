<<<<<<< HEAD
# IFTE0003 Coursework 1 - Team Dogwood

## Usage Instructions

## Development Instructions
*Note: Where the instructions mention the 'root directory of the project', this refers to the `team_dogwood/coursework_one` directory.*

### Managing dependencies with Poetry
Poetry is used to manage dependencies for this project. To install the dependencies, run the following command in the root directory of the project:
```bash
poetry install
```

If you use any package as part of your development, you should add it to the `pyproject.toml` file. To do this, run the following command:
```bash
poetry add <package-name>
```

If you decide not to use a package anymore, remove it from the `pyproject.toml` file. To do this, run the following command:
```bash
poetry remove <package-name>
```

### Formatting code with pre-commit hooks
To ensure that the code is formatted correctly and no security vulnerabilities exist, pre-commit hooks are used. Four tools have been added to the hooks: Black, Flake8, Isort, and Bandit. To install the pre-commit hooks, run the following command in the root directory of the project:
```bash
pre-commit install
```

The beauty of pre-commit hooks is that they will automatically be triggered when you make a commit to your branch using the below command:
```bash
git commit -m "Your commit message"
```

If you want to run the pre-commit hooks manually, you can do so by running the following command:
```bash
pre-commit run --all
```

If the pre-commit hooks fail, you will need to fix the issues before you can commit your changes. Black and Isort automatically update your files to fix any issues, flake8 issues need to be dealt with manually.

### Running Unit Tests
To run the unit tests, run the following command in the root directory of the project:
```bash
poetry run pytest
```
=======
# IFTE0003 Coursework 1 - Team Dogwood

# Usage Instructions

## Running via Jenkins
### Creating the Docker Containers
1. Update the docker compose file to include the Jenkins service.
```bash
services:
    jenkins:
      image: jenkins/jenkins:lts
      build:
        context: team_dogwood/coursework_one/orchestration/jenkins
        dockerfile: Dockerfile
      restart: unless-stopped
      container_name: jenkins
      ports:
        - "8080:8080"
        - "50000:50000"
      volumes:
        - jenkins_home:/var/jenkins_home
      privileged: true
      user: root  # Need this to handle Docker socket permissions
      environment:
        - JAVA_OPTS=-Djenkins.install.runSetupWizard=false

volumes:
  jenkins_home:
```
2. Run the following command to build containers for postgres, minio, and jenkins.
```bash
docker compose up --build -d jenkins postgres_db_cw postgres_seed_cw miniocw minio_client_cw
```
3. Access the Jenkins UI at `http://localhost:8080`.

### Configuring the Jenkins Pipeline
1. Add your Google API key to the Jenkins credentials manager.
    1. Navigate to: "Manage Jenkins" -> "Credentials" -> "Global" -> "Add Credentials"
    5. Select "Secret text" as the kind.
    6. Enter the name `google_api_key` for the secret ID.
    7. Enter your Google API key as the secret.
    8. Click "OK".
2. Configure the Jenkins pipeline using the UI:
    1. Click on "New Item" in the Jenkins UI.
    2. Enter a name for the pipeline.
    3. Select "Pipeline" as the type.
    4. Click "OK".
    5. In the 'Pipeline Definition' section of the page, select "Pipeline script from SCM".
    6. Select "Git" as the SCM.
    7. Enter the repository URL https://github.com/imanzaf/ift_coursework_2024.
    8. Enter the branch to your current branch. e.g., feature/coursework_one_dogwood
    9. Update the script path to `team_dogwood/coursework_one/orchestration/jenkins/Jenkinsfile`.
    10. Click "Save".

### Runnning the Jenkins Pipeline
1. Click on the pipeline you created in the previous step.
2. Click on "Build Now".

To see the logs of the pipeline:
1. Click on a build number in the "Builds" section of the pipeline page.
2. Click on "Console Output" in the left-hand menu.


## Running locally
*Note: Where the instructions mention the 'root directory of the project', this refers to the `team_dogwood/coursework_one` directory.*

1. Create a .env file in the root directory of the project.
2. Copy the contents of the .env.template file into the .env file. Update the SEARCH_GOOGLE_API_KEY variable with your API key.
3. Run the main script using the following command:
```bash
TODO - ADD COMMAND
```

---
# Development Instructions
*Note: Where the instructions mention the 'root directory of the project', this refers to the `team_dogwood/coursework_one` directory.*

### Managing dependencies with Poetry
Poetry is used to manage dependencies for this project. To install the dependencies, run the following command in the root directory of the project:
```bash
poetry install
```

If you use any package as part of your development, you should add it to the `pyproject.toml` file. To do this, run the following command:
```bash
poetry add <package-name>
```

If you decide not to use a package anymore, remove it from the `pyproject.toml` file. To do this, run the following command:
```bash
poetry remove <package-name>
```

### Formatting code with pre-commit hooks
To ensure that the code is formatted correctly and no security vulnerabilities exist, pre-commit hooks are used. Four tools have been added to the hooks: Black, Flake8, Isort, and Bandit. To install the pre-commit hooks, run the following command in the root directory of the project:
```bash
pre-commit install
```

The beauty of pre-commit hooks is that they will automatically be triggered when you make a commit to your branch using the below command:
```bash
git commit -m "Your commit message"
```

If you want to run the pre-commit hooks manually, you can do so by running the following command:
```bash
pre-commit run --all
```

If the pre-commit hooks fail, you will need to fix the issues before you can commit your changes. Black and Isort automatically update your files to fix any issues, flake8 issues need to be dealt with manually.

### Running Unit Tests
To run the unit tests, run the following command in the root directory of the project:
```bash
poetry run pytest
```
>>>>>>> 13d7b26d
<|MERGE_RESOLUTION|>--- conflicted
+++ resolved
@@ -1,51 +1,3 @@
-<<<<<<< HEAD
-# IFTE0003 Coursework 1 - Team Dogwood
-
-## Usage Instructions
-
-## Development Instructions
-*Note: Where the instructions mention the 'root directory of the project', this refers to the `team_dogwood/coursework_one` directory.*
-
-### Managing dependencies with Poetry
-Poetry is used to manage dependencies for this project. To install the dependencies, run the following command in the root directory of the project:
-```bash
-poetry install
-```
-
-If you use any package as part of your development, you should add it to the `pyproject.toml` file. To do this, run the following command:
-```bash
-poetry add <package-name>
-```
-
-If you decide not to use a package anymore, remove it from the `pyproject.toml` file. To do this, run the following command:
-```bash
-poetry remove <package-name>
-```
-
-### Formatting code with pre-commit hooks
-To ensure that the code is formatted correctly and no security vulnerabilities exist, pre-commit hooks are used. Four tools have been added to the hooks: Black, Flake8, Isort, and Bandit. To install the pre-commit hooks, run the following command in the root directory of the project:
-```bash
-pre-commit install
-```
-
-The beauty of pre-commit hooks is that they will automatically be triggered when you make a commit to your branch using the below command:
-```bash
-git commit -m "Your commit message"
-```
-
-If you want to run the pre-commit hooks manually, you can do so by running the following command:
-```bash
-pre-commit run --all
-```
-
-If the pre-commit hooks fail, you will need to fix the issues before you can commit your changes. Black and Isort automatically update your files to fix any issues, flake8 issues need to be dealt with manually.
-
-### Running Unit Tests
-To run the unit tests, run the following command in the root directory of the project:
-```bash
-poetry run pytest
-```
-=======
 # IFTE0003 Coursework 1 - Team Dogwood
 
 # Usage Instructions
@@ -161,5 +113,4 @@
 To run the unit tests, run the following command in the root directory of the project:
 ```bash
 poetry run pytest
-```
->>>>>>> 13d7b26d
+```